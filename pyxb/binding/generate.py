--- conflicted
+++ resolved
@@ -1407,15 +1407,11 @@
             if as_path is not None:
                 aux_imports.append('import %s as %s' % (mr.modulePath(), as_path))
             else:
-<<<<<<< HEAD
-                aux_imports.append('from . import %s' % (mr.modulePath(),))
-=======
                 aux_imports.append('import %s' % (mr.modulePath(),))
         # It's important to sort the imports here, so we reproducibly generate
         # the same code for the same input.  It really doesn't matter *how*
         # they're sorted.
         aux_imports.sort()
->>>>>>> 36cd1ffa
         template_map['aux_imports'] = "\n".join(aux_imports)
         template_map['namespace_decls'] = "\n".join(self.__namespaceDeclarations)
         template_map['module_uid'] = self.moduleUID()
